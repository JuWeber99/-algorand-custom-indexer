// You can build without postgres by `go build --tags nopostgres` but it's on by default
// +build !nopostgres

package postgres

import (
	"bytes"
	"context"
	"database/sql"
	"fmt"
	"math"
	"os"
	"time"

	"github.com/algorand/go-algorand-sdk/crypto"
	"github.com/algorand/go-algorand-sdk/encoding/json"
	"github.com/algorand/go-algorand-sdk/encoding/msgpack"
	sdk_types "github.com/algorand/go-algorand-sdk/types"

	"github.com/algorand/indexer/accounting"
	"github.com/algorand/indexer/api/generated/v2"
	"github.com/algorand/indexer/idb"
	"github.com/algorand/indexer/idb/migration"
	"github.com/algorand/indexer/types"
)

// rewardsMigrationIndex is the index of m6RewardsAndDatesPart2.
const rewardsMigrationIndex = 6

func init() {
	migrations = []migrationStruct{
		// function, blocking, description
		{m0fixupTxid, false, "Recompute the txid with corrected algorithm."},
		{m1fixupBlockTime, true, "Adjust block time to UTC timezone."},
		{m2apps, true, "Update DB Schema for Algorand application support."},
		{m3acfgFix, false, "Recompute asset configurations with corrected merge function."},
<<<<<<< HEAD

		// Migrations for 2.3.1 release
		{m4MarkTxnJSONSplit, true, "record round at which txn json recording changes, for future migration to fixup prior records"},
		{m5RewardsAndDatesPart1, true, "Update DB Schema for cumulative account reward support and creation dates."},
		{m6RewardsAndDatesPart2, false, "Compute cumulative account rewards for all accounts."},
=======
		{m4RewardsAndDatesPart1, true, "Update DB Schema for cumulative account reward support and creation dates."},
		{m5RewardsAndDatesPart2, false, "Compute cumulative account rewards for all accounts."},
		{m6MarkTxnJSONSplit, false, "record round at which txn json recording changes, for future migration to fixup prior records"},
		{m7StaleClosedAccounts, false, "clear some stale data from closed accounts"},
		{m8TxnJsonEncoding, false, "some txn JSON encodings need app keys base64 encoded"},
>>>>>>> b436f50b
	}

	// Verify ensure the constant is pointing to the right index
	var m5Ptr postgresMigrationFunc = m6RewardsAndDatesPart2
	a2 := fmt.Sprintf("%v", migrations[rewardsMigrationIndex].migrate)
	a1 := fmt.Sprintf("%v", m5Ptr)
	if a1 != a2 {
		fmt.Println("Bad constant in postgres_migrations.go")
		os.Exit(1)
	}
}

// MigrationState is metadata used by the postgres migrations.
type MigrationState struct {
	NextMigration int `json:"next"`

	// NextRound used for m0,m8 to checkpoint progress.
	NextRound int64 `json:"round,omitempty"`

	// NextAssetID used for m3 to checkpoint progress.
	NextAssetID int64 `json:"assetid,omitempty"`

	// NextAccount used for m5 to checkpoint progress.
	NextAccount []byte `json:"nextaccount,omitempty"`

	// Note: a generic "data" field here could be a good way to deal with this growing over time.
	//       It would require a mechanism to clear the data field between migrations to avoid using migration data
	//       from the previous migration.
}

// A migration function should take care of writing back to metastate migration row
type postgresMigrationFunc func(*IndexerDb, *MigrationState) error

type migrationStruct struct {
	migrate postgresMigrationFunc

	blocking bool

	// Description of the migration
	description string
}

var migrations []migrationStruct

func wrapPostgresHandler(handler postgresMigrationFunc, db *IndexerDb, state *MigrationState) migration.Handler {
	return func() error {
		return handler(db, state)
	}
}

// migrationStateBlocked returns true if a migration is required for running in read only mode.
func migrationStateBlocked(state MigrationState) bool {
	return state.NextMigration < rewardsMigrationIndex
}

// needsMigration returns true if there is an incomplete migration.
func needsMigration(state MigrationState) bool {
	return state.NextMigration < len(migrations)
}

func (db *IndexerDb) runAvailableMigrations(migrationStateJSON string) (err error) {
	var state MigrationState
	if len(migrationStateJSON) > 0 {
		err = json.Decode([]byte(migrationStateJSON), &state)
		if err != nil {
			return fmt.Errorf("(%s) bad metastate migration json, %v", migrationStateJSON, err)
		}
	}

	// Make migration tasks
	nextMigration := state.NextMigration
	tasks := make([]migration.Task, 0)
	for nextMigration < len(migrations) {
		tasks = append(tasks, migration.Task{
			Handler:       wrapPostgresHandler(migrations[nextMigration].migrate, db, &state),
			MigrationID:   nextMigration,
			Description:   migrations[nextMigration].description,
			DBUnavailable: migrations[nextMigration].blocking,
		})
		nextMigration++
	}

	if len(tasks) > 0 {
		// Add a task to mark migrations as done instead of using a channel.
		tasks = append(tasks, migration.Task{
			MigrationID: 9999999,
			Handler: func() error {
				return db.markMigrationsAsDone()
			},
			Description: "Mark migrations done",
		})
	}

	db.migration, err = migration.MakeMigration(tasks, db.log)
	if err != nil {
		return err
	}

	go db.migration.RunMigrations()

	return nil
}

// after setting up a new database, mark state as if all migrations had been done
func (db *IndexerDb) markMigrationsAsDone() (err error) {
	state := MigrationState{
		NextMigration: len(migrations),
	}
	migrationStateJSON := string(json.Encode(state))
	return db.SetMetastate(migrationMetastateKey, migrationStateJSON)
}

func (db *IndexerDb) getMigrationState() (*MigrationState, error) {
	migrationStateJSON, err := db.GetMetastate(migrationMetastateKey)
	if err == sql.ErrNoRows {
		// no previous state, ok
		return nil, nil
	} else if err != nil {
		return nil, fmt.Errorf("%s, get m state err", txidMigrationErrMsg)
	}
	var txstate MigrationState
	err = json.Decode([]byte(migrationStateJSON), &txstate)
	if err != nil {
		return nil, fmt.Errorf("%s, migration json err", txidMigrationErrMsg)
	}
	return &txstate, nil
}

// Cached values for processAccount
var hasRewardsSupport = false
var lastCheckTs time.Time

// hasTotalRewardsSupport helps check the migration state for whether or not rewards are supported.
func (db *IndexerDb) hasTotalRewardsSupport() bool {
	// It will never revert back to false, so return it if cached true.
	if hasRewardsSupport {
		return hasRewardsSupport
	}

	// If this is the read/write instance, check the migration status directly
	if s := db.migration.GetStatus(); !s.IsZero() {
		hasRewardsSupport = s.TaskID > rewardsMigrationIndex || s.TaskID == -1
		return hasRewardsSupport
	}

	// If this is a read-only instance, lookup the migration metstate from the DB once a minute.
	if time.Since(lastCheckTs) > time.Minute {
		// Set this unconditionally, if there's a failure lets not spam the DB.
		lastCheckTs = time.Now()

		state, err := db.getMigrationState()
		if err != nil || state == nil {
			hasRewardsSupport = false
			return hasRewardsSupport
		}

		// Check that we're beyond the rewards migration task
		hasRewardsSupport = state.NextMigration > rewardsMigrationIndex
		return hasRewardsSupport
	}

	return hasRewardsSupport
}

// processAccount is a helper to modify accounts based on migration state.
func (db *IndexerDb) processAccount(account *generated.Account) {
	if !db.hasTotalRewardsSupport() {
		account.Rewards = 0
	}
}

func m0fixupTxid(db *IndexerDb, state *MigrationState) error {
	mtxid := &txidFiuxpMigrationContext{db: db, state: state}
	return mtxid.asyncTxidFixup()
}

func m1fixupBlockTime(db *IndexerDb, state *MigrationState) error {
	sqlLines := []string{
		`UPDATE block_header SET realtime = to_timestamp(coalesce(header ->> 'ts', '0')::bigint) AT TIME ZONE 'UTC'`,
	}
	return sqlMigration(db, state, sqlLines)
}

func m2apps(db *IndexerDb, state *MigrationState) error {
	sqlLines := []string{
		`CREATE TABLE IF NOT EXISTS app (
  index bigint PRIMARY KEY,
  creator bytea, -- account address
  params jsonb
);`,
		`CREATE TABLE IF NOT EXISTS account_app (
  addr bytea,
  app bigint,
  localstate jsonb,
  PRIMARY KEY (addr, app)
);`,
	}
	return sqlMigration(db, state, sqlLines)
}

func m3acfgFix(db *IndexerDb, state *MigrationState) (err error) {
	db.log.Printf("asset config fix migration starting")
	rows, err := db.db.Query(`SELECT index FROM asset WHERE index >= $1 ORDER BY 1`, state.NextAssetID)
	if err != nil {
		db.log.WithError(err).Errorf("acfg fix err getting assetids")
		return err
	}
	assetIds := make([]int64, 0, 1000)
	for rows.Next() {
		var aid int64
		err = rows.Scan(&aid)
		if err != nil {
			db.log.WithError(err).Errorf("acfg fix err getting assetid row")
			rows.Close()
			return
		}
		assetIds = append(assetIds, aid)
	}
	rows.Close()
	for {
		nexti, err := m3acfgFixAsyncInner(db, state, assetIds)
		if err != nil {
			db.log.WithError(err).Errorf("acfg fix chunk")
			return err
		}
		if nexti < 0 {
			break
		}
		assetIds = assetIds[nexti:]
	}
	db.log.Printf("acfg fix migration finished")
	return nil
}

// do a transactional batch of asset fixes
// updates asset rows and metastate
func m3acfgFixAsyncInner(db *IndexerDb, state *MigrationState, assetIds []int64) (next int, err error) {
	lastlog := time.Now()
	tx, err := db.db.Begin()
	if err != nil {
		db.log.WithError(err).Errorf("acfg fix tx begin")
		return -1, err
	}
	defer tx.Rollback() // ignored if .Commit() first
	setacfg, err := tx.Prepare(`INSERT INTO asset (index, creator_addr, params) VALUES ($1, $2, $3) ON CONFLICT (index) DO UPDATE SET params = EXCLUDED.params`)
	if err != nil {
		db.log.WithError(err).Errorf("acfg fix prepare set asset")
		return
	}
	defer setacfg.Close()
	for i, aid := range assetIds {
		now := time.Now()
		if now.Sub(lastlog) > (5 * time.Second) {
			db.log.Printf("acfg fix next=%d", aid)
			state.NextAssetID = aid
			migrationStateJSON := json.Encode(state)
			_, err = tx.Exec(setMetastateUpsert, migrationMetastateKey, migrationStateJSON)
			if err != nil {
				db.log.WithError(err).Errorf("acfg fix migration %d meta err", state.NextMigration)
				return -1, err
			}
			err = tx.Commit()
			if err != nil {
				db.log.WithError(err).Errorf("acfg fix migration %d commit err", state.NextMigration)
				return -1, err
			}
			return i, nil
		}
		txrows := db.txTransactions(tx, idb.TransactionFilter{TypeEnum: 3, AssetID: uint64(aid)})
		prevRound := uint64(0)
		first := true
		var params types.AssetParams
		var creator types.Address
		for txrow := range txrows {
			if txrow.Round < prevRound {
				db.log.Printf("acfg rows out of order %d < %d", txrow.Round, prevRound)
				return
			}
			var stxn types.SignedTxnInBlock
			err = msgpack.Decode(txrow.TxnBytes, &stxn)
			if err != nil {
				db.log.WithError(err).Errorf("acfg fix bad txn bytes %d:%d", txrow.Round, txrow.Intra)
				return
			}
			if first {
				params = stxn.Txn.AssetParams
				creator = stxn.Txn.Sender
				first = false
			} else if stxn.Txn.AssetParams == (types.AssetParams{}) {
				// delete asset
				params = stxn.Txn.AssetParams
			} else {
				params = types.MergeAssetConfig(params, stxn.Txn.AssetParams)
			}
		}
		outparams := json.Encode(params)
		_, err = setacfg.Exec(aid, creator[:], outparams)
		if err != nil {
			db.log.WithError(err).Errorf("acfg fix asset update")
			return -1, err
		}
	}
	state.NextAssetID = 0
	state.NextMigration++
	migrationStateJSON := json.Encode(state)
	_, err = tx.Exec(setMetastateUpsert, migrationMetastateKey, migrationStateJSON)
	if err != nil {
		db.log.WithError(err).Errorf("acfg fix migration %d meta err", state.NextMigration)
		return -1, err
	}
	err = tx.Commit()
	if err != nil {
		db.log.WithError(err).Errorf("acfg fix migration %d commit err", state.NextMigration)
		return -1, err
	}
	return -1, nil
}

// m5RewardsAndDatesPart1 adds the new rewards_total column to the account table.
func m5RewardsAndDatesPart1(db *IndexerDb, state *MigrationState) error {
	// Cache the round in the migration metastate
	round, err := db.GetMaxRound()
	if err != nil {
		db.log.WithError(err).Errorf("%s: problem caching max round: %v", rewardsCreateCloseUpdateErr, err)
		return err
	}

	// state is updated in the DB when calling 'sqlMigration'
	state.NextRound = int64(round)

	// update metastate
	sqlLines := []string{
		// rewards
		`ALTER TABLE account ADD COLUMN rewards_total bigint NOT NULL DEFAULT 0`,

		// created/closed round
		`ALTER TABLE account ADD COLUMN deleted boolean DEFAULT NULL`,
		`ALTER TABLE account ADD COLUMN created_at bigint DEFAULT NULL`,
		`ALTER TABLE account ADD COLUMN closed_at bigint DEFAULT NULL`,
		`ALTER TABLE app ADD COLUMN deleted boolean DEFAULT NULL`,
		`ALTER TABLE app ADD COLUMN created_at bigint DEFAULT NULL`,
		`ALTER TABLE app ADD COLUMN closed_at bigint DEFAULT NULL`,
		`ALTER TABLE account_app ADD COLUMN deleted boolean DEFAULT NULL`,
		`ALTER TABLE account_app ADD COLUMN created_at bigint DEFAULT NULL`,
		`ALTER TABLE account_app ADD COLUMN closed_at bigint DEFAULT NULL`,
		`ALTER TABLE account_asset ADD COLUMN deleted boolean DEFAULT NULL`,
		`ALTER TABLE account_asset ADD COLUMN created_at bigint DEFAULT NULL`,
		`ALTER TABLE account_asset ADD COLUMN closed_at bigint DEFAULT NULL`,
		`ALTER TABLE asset ADD COLUMN deleted boolean DEFAULT NULL`,
		`ALTER TABLE asset ADD COLUMN created_at bigint DEFAULT NULL`,
		`ALTER TABLE asset ADD COLUMN closed_at bigint DEFAULT NULL`,
	}
	return sqlMigration(db, state, sqlLines)
}

const rewardsCreateCloseUpdateMessage = "rewards, create_at, close_at migration error"
const rewardsCreateCloseUpdateErr = rewardsCreateCloseUpdateMessage + " error"

func b32ToIndex(c byte) int {
	i := int(c) - 'A'
	if i < 0 {
		//b32 skips 0 and 1.
		return 26 + int(c) - '2'
	}
	return i
}

func addrToPercent(addr string) float64 {
	if len(addr) < 3 {
		return 0.0
	}

	val := b32ToIndex(addr[0])
	val = (val * 32) + b32ToIndex(addr[1])
	val = (val * 32) + b32ToIndex(addr[2])

	return float64(val) / (32 * 32 * 32) * 100
}

// m6RewardsAndDatesPart2 computes the cumulative rewards for each account one at a time.
func m6RewardsAndDatesPart2(db *IndexerDb, state *MigrationState) error {
	db.log.Println("account cumulative rewards migration starting")

	var feeSinkAddr string
	var rewardsAddr string
	{
		accounts, err := db.GetSpecialAccounts()
		if err != nil {
			return fmt.Errorf("unable to get special accounts: %v", err)
		}
		feeSinkAddr = accounts.FeeSink.String()
		rewardsAddr = accounts.RewardsPool.String()
	}

	options := idb.AccountQueryOptions{}
	if len(state.NextAccount) != 0 {
		var address sdk_types.Address
		copy(address[:], state.NextAccount)
		db.log.Println("after " + address.String())
		options.GreaterThanAddress = state.NextAccount[:]
	}

	accountChan := db.GetAccounts(context.Background(), options)

	batchSize := 500
	batchNumber := 1
	// loop through all of the accounts, update them in batches of batchSize.
	accounts := make([]string, 0, batchSize)
	for acct := range accountChan {
		if acct.Error != nil {
			err := fmt.Errorf("%s: problem querying accounts: %v", rewardsCreateCloseUpdateErr, acct.Error)
			db.log.Errorln(err.Error())
			return err
		}

		// Don't update special accounts
		if feeSinkAddr != acct.Account.Address && rewardsAddr != acct.Account.Address {
			accounts = append(accounts, acct.Account.Address)
		}

		if len(accounts) == batchSize {
			db.log.Printf("Cumulative rewards migration processing %.2f%% complete. Batch %d up through account %s",
				addrToPercent(accounts[0]),
				batchNumber,
				accounts[len(accounts)-1])
			err := m5RewardsAndDatesPart2UpdateAccounts(db, state, accounts, false)
			if err != nil {
				return err
			}
			accounts = accounts[:0]
			batchNumber++
		}
	}

	// Get the remainder
	if len(accounts) > 0 {
		db.log.Println("Processing final batch of accounts.")
		err := m5RewardsAndDatesPart2UpdateAccounts(db, state, accounts, true)
		if err != nil {
			return err
		}
		accounts = accounts[:0]
	}

	return nil
}

type createClose struct {
	deleted sql.NullBool
	created sql.NullInt64
	closed  sql.NullInt64
}

// updateClose will only allow the value to be set once.
func updateClose(cc *createClose, value uint64) *createClose {
	if cc == nil {
		return &createClose{
			closed: sql.NullInt64{
				Valid: true,
				Int64: int64(value),
			},
			deleted: sql.NullBool{
				Valid: true,
				Bool: true,
			},
		}
	}

	if !cc.closed.Valid {
		cc.closed.Valid = true
		cc.closed.Int64 = int64(value)
	}

	// Initialize deleted.
	if !cc.deleted.Valid {
		cc.deleted.Valid = true
		cc.deleted.Bool = true
	}

	return cc
}

// updateCreate will update the created round.
func updateCreate(cc *createClose, value uint64) *createClose {
	if cc == nil {
		return &createClose{
			created: sql.NullInt64{
				Valid: true,
				Int64: int64(value),
			},
			deleted: sql.NullBool{
				Valid: true,
				Bool: false,
			},
		}
	}

	cc.created.Valid = true
	cc.created.Int64 = int64(value)

	if !cc.deleted.Valid {
		cc.deleted.Valid = true
		cc.deleted.Bool = false
	}

	return cc
}

func executeForEachCreatable(stmt *sql.Stmt, address []byte, m map[uint64]*createClose) (err error) {
	for index, round := range m {
		_, err = stmt.Exec(address, index, round.created, round.closed, round.deleted)
		if err != nil {
			return
		}
	}
	return
}

type m5AccountData struct {
	cumulativeRewards types.MicroAlgos
	account           createClose
	asset             map[uint64]*createClose
	assetHolding      map[uint64]*createClose
	app               map[uint64]*createClose
	appLocal          map[uint64]*createClose
}

func initM5AccountData() *m5AccountData {
	return &m5AccountData{
		cumulativeRewards: 0,
		account:           createClose{},
		asset:             make(map[uint64]*createClose),
		assetHolding:      make(map[uint64]*createClose),
		app:               make(map[uint64]*createClose),
		appLocal:          make(map[uint64]*createClose),
	}
}

func processAccountTransactionsWithRetry(db *IndexerDb, addressStr string, address types.Address, nextRound uint64, retries int) (results *m5AccountData, err error) {
	for i := 0; i < retries; i++ {
		// Query transactions for the account
		txnrows := db.Transactions(context.Background(), idb.TransactionFilter{
			Address:  address[:],
			MaxRound: nextRound,
		})

		// Process transactions!
		results, err = processAccountTransactions(txnrows, addressStr, address)
		if err != nil {
			db.log.Errorf("%s: (attempt %d) failed to update %s: %v", rewardsCreateCloseUpdateErr, i+1, addressStr, err)
			time.Sleep(10 * time.Second)
		} else {
			return
		}
	}
	return
}

// processAccountTransactions contains all the accounting logic to recompute total rewards and create/close rounds.
func processAccountTransactions(txnrows <-chan idb.TxnRow, addressStr string, address types.Address) (*m5AccountData, error) {
	var err error
	result := initM5AccountData()
	numTxn := 0

	// Loop through transactions
	for txn := range txnrows {
		if txn.Error != nil {
			return nil, fmt.Errorf("%s: processing account %s: found txnrow error:  %v", rewardsCreateCloseUpdateErr, addressStr, txn.Error)
		}
		if len(txn.TxnBytes) == 0 {
			return nil, fmt.Errorf("%s: processing account %s: found empty TxnBytes (rnd %d, intra %d):  %v", rewardsCreateCloseUpdateErr, addressStr, txn.Round, txn.Intra, err)
		}
		numTxn++

		// Transactions are ordered most recent to oldest, so this makes sure created is set to the oldest transaction.
		result.account.created.Valid = true
		result.account.created.Int64 = int64(txn.Round)

		// process transactions one at a time
		var stxn types.SignedTxnWithAD
		err = msgpack.Decode(txn.TxnBytes, &stxn)
		if err != nil {
			return nil, fmt.Errorf("%s: processing account %s: decoding txn (rnd %d, intra %d):  %v", rewardsCreateCloseUpdateErr, addressStr, txn.Round, txn.Intra, err)
		}

		// When the account is closed rewards reset to zero.
		// Because transactions are newest to oldest, stop accumulating once we see a close.
		if !result.account.closed.Valid {
			if accounting.AccountCloseTxn(address, stxn) {
				result.account.closed.Valid = true
				result.account.closed.Int64 = int64(txn.Round)

				if !result.account.deleted.Valid {
					result.account.deleted.Bool = true
					result.account.deleted.Valid = true
				}
			} else {
				if !result.account.deleted.Valid {
					result.account.deleted.Bool = false
					result.account.deleted.Valid = true
				}

				if stxn.Txn.Sender == address {
					result.cumulativeRewards += stxn.ApplyData.SenderRewards
				}

				if stxn.Txn.Receiver == address {
					result.cumulativeRewards += stxn.ApplyData.ReceiverRewards
				}

				if stxn.Txn.CloseRemainderTo == address {
					result.cumulativeRewards += stxn.ApplyData.CloseRewards
				}
			}
		}

		if accounting.AssetCreateTxn(stxn) {
			result.asset[txn.AssetID] = updateCreate(result.asset[txn.AssetID], txn.Round)
		}

		if accounting.AssetDestroyTxn(stxn) {
			result.asset[txn.AssetID] = updateClose(result.asset[txn.AssetID], txn.Round)
		}

		if accounting.AssetOptInTxn(stxn) {
			result.assetHolding[txn.AssetID] = updateCreate(result.assetHolding[txn.AssetID], txn.Round)
		}

		if accounting.AssetOptOutTxn(stxn) {
			result.assetHolding[txn.AssetID] = updateClose(result.assetHolding[txn.AssetID], txn.Round)
		}

		if accounting.AppCreateTxn(stxn) {
			result.app[txn.AssetID] = updateCreate(result.app[txn.AssetID], txn.Round)
		}

		if accounting.AppDestroyTxn(stxn) {
			result.app[txn.AssetID] = updateClose(result.app[txn.AssetID], txn.Round)
		}

		if accounting.AppOptInTxn(stxn) {
			result.appLocal[txn.AssetID] = updateCreate(result.appLocal[txn.AssetID], txn.Round)
		}

		if accounting.AppOptOutTxn(stxn) {
			result.appLocal[txn.AssetID] = updateClose(result.appLocal[txn.AssetID], txn.Round)
		}
	}

	// Genesis accounts could have this property
	if numTxn == 0 {
		result.account.created.Valid = true
		result.account.created.Int64 = 0
		result.account.deleted.Valid = true
		result.account.deleted.Bool = false
	}

	return result, nil
}

// m5RewardsAndDatesPart2UpdateAccounts loops through the provided accounts and generates a bunch of updates in a
// single transactional commit. These queries are written so that they can run in the background.
//
// For each account we run several queries:
// 1. updateTotalRewards            - conditionally update the total rewards if the account wasn't closed during iteration.
// 2. setCreateCloseAccount      - set the accounts create/close rounds.
// 3. setCreateCloseAsset        - set the accounts created assets create/close rounds.
// 4. setCreateCloseAssetHolding - (upsert) set the accounts asset holding create/close rounds.
// 5. setCreateCloseApp          - set the accounts created apps create/close rounds.
// 6. setCreateCloseAppLocal     - (upsert) set the accounts local apps create/close rounds.
//
// Note: These queries only work if closed_at was reset before the migration is started. That is true
//       for the initial migration, but if we need to reuse it in the future we'll need to fix the queries
//       or redo the query.
func m5RewardsAndDatesPart2UpdateAccounts(db *IndexerDb, state *MigrationState, accounts []string, finalBatch bool) error {
	// finalAddress is cached for updating the state at the end.
	var finalAddress []byte

	// Process transactions for each account.
	accountData := make(map[types.Address]*m5AccountData, 0)
	for _, addressStr := range accounts {
		address, err := sdk_types.DecodeAddress(addressStr)
		if err != nil {
			return fmt.Errorf("%s: failed to decode address: %s", rewardsCreateCloseUpdateErr, addressStr)
		}
		finalAddress = address[:]

		// Process transactions!
		start := time.Now()
		result, err := processAccountTransactionsWithRetry(db, addressStr, address, uint64(state.NextRound), 3)
		dur := time.Since(start)
		if err != nil {
			return fmt.Errorf("%s: failed to update %s: %v", rewardsCreateCloseUpdateErr, addressStr, err)
		}
		if dur > 5*time.Minute {
			db.log.Warnf("%s: slowness detected, spent %s migrating %s", rewardsCreateCloseUpdateMessage, dur, addressStr)
		}

		accountData[address] = result
	}

	// Open a postgres transaction and submit results for each account.
	tx, err := db.db.Begin()
	if err != nil {
		return fmt.Errorf("%s: tx begin: %v", rewardsCreateCloseUpdateErr, err)
	}
	defer tx.Rollback() // ignored if .Commit() first

	// 1. updateTotalRewards            - conditionally update the total rewards if the account wasn't closed during iteration.
	// $3 is the round after which new blocks will have the closed_at field set.
	// We only set rewards_total when closed_at was set before that round.
	updateTotalRewards, err := tx.Prepare(`UPDATE account SET rewards_total = coalesce(rewards_total, 0) + $2 WHERE addr = $1 AND coalesce(closed_at, 0) < $3`)
	if err != nil {
		return fmt.Errorf("%s: set rewards prepare: %v", rewardsCreateCloseUpdateErr, err)
	}
	defer updateTotalRewards.Close()

	// 2. setCreateCloseAccount      - set the accounts create/close rounds.
	// We always set the created_at field because it will never change.
	// closed_at may already be set by the time the migration runs, or it might need to be cleared out.
	setCreateCloseAccount, err := tx.Prepare(`UPDATE account SET created_at = $2, closed_at = coalesce(closed_at, $3), deleted = coalesce(deleted, $4) WHERE addr = $1`)
	if err != nil {
		return fmt.Errorf("%s: set create close prepare: %v", rewardsCreateCloseUpdateErr, err)
	}
	defer setCreateCloseAccount.Close()

	// 3. setCreateCloseAsset        - set the accounts created assets create/close rounds.
	setCreateCloseAsset, err := tx.Prepare(`UPDATE asset SET created_at = $3, closed_at = coalesce(closed_at, $4), deleted = coalesce(deleted, $5) WHERE creator_addr = $1 AND index=$2`)
	if err != nil {
		return fmt.Errorf("%s: set create close asset prepare: %v", rewardsCreateCloseUpdateErr, err)
	}
	defer setCreateCloseAsset.Close()

	// 4. setCreateCloseAssetHolding - (upsert) set the accounts asset holding create/close rounds.
	setCreateCloseAssetHolding, err := tx.Prepare(`INSERT INTO account_asset(addr, assetid, amount, frozen, created_at, closed_at, deleted) VALUES ($1, $2, 0, false, $3, $4, $5) ON CONFLICT (addr, assetid) DO UPDATE SET created_at = EXCLUDED.created_at, closed_at = coalesce(account_asset.closed_at, EXCLUDED.closed_at), deleted = coalesce(account_asset.deleted, EXCLUDED.deleted)`)
	if err != nil {
		return fmt.Errorf("%s: set create close asset holding prepare: %v", rewardsCreateCloseUpdateErr, err)
	}
	defer setCreateCloseAssetHolding.Close()

	// 5. setCreateCloseApp          - set the accounts created apps create/close rounds.
	setCreateCloseApp, err := tx.Prepare(`UPDATE app SET created_at = $3, closed_at = coalesce(closed_at, $4), deleted = coalesce(deleted, $5) WHERE creator = $1 AND index=$2`)
	if err != nil {
		return fmt.Errorf("%s: set create close app prepare: %v", rewardsCreateCloseUpdateErr, err)
	}
	defer setCreateCloseApp.Close()

	// 6. setCreateCloseAppLocal     - (upsert) set the accounts local apps create/close rounds.
	setCreateCloseAppLocal, err := tx.Prepare(`INSERT INTO account_app (addr, app, created_at, closed_at, deleted) VALUES ($1, $2, $3, $4, $5) ON CONFLICT (addr, app) DO UPDATE SET created_at = EXCLUDED.created_at, closed_at = coalesce(account_app.closed_at, EXCLUDED.closed_at), deleted = coalesce(account_app.deleted, EXCLUDED.deleted)`)
	if err != nil {
		return fmt.Errorf("%s: set create close app local prepare: %v", rewardsCreateCloseUpdateErr, err)
	}
	defer setCreateCloseAppLocal.Close()

	// loop through all of the accounts.
	for address, result := range accountData {
		addressStr := address.String()

		// 1. updateTotalRewards            - conditionally update the total rewards if the account wasn't closed during iteration.
		_, err = updateTotalRewards.Exec(address[:], result.cumulativeRewards, state.NextRound)
		if err != nil {
			return fmt.Errorf("%s: failed to update %s with rewards %d: %v", rewardsCreateCloseUpdateErr, addressStr, result.cumulativeRewards, err)
		}

		// 2. setCreateCloseAccount      - set the accounts create/close rounds.
		_, err = setCreateCloseAccount.Exec(address[:], result.account.created, result.account.closed, result.account.deleted)
		if err != nil {
			return fmt.Errorf("%s: failed to update %s with create/close: %v", rewardsCreateCloseUpdateErr, addressStr, err)
		}

		// 3. setCreateCloseAsset        - set the accounts created assets create/close rounds.
		err = executeForEachCreatable(setCreateCloseAsset, address[:], result.asset)
		if err != nil {
			return fmt.Errorf("%s: failed to update %s with asset create/close: %v", rewardsCreateCloseUpdateErr, addressStr, err)
		}

		// 4. setCreateCloseAssetHolding - (upsert) set the accounts asset holding create/close rounds.
		err = executeForEachCreatable(setCreateCloseAssetHolding, address[:], result.assetHolding)
		if err != nil {
			return fmt.Errorf("%s: failed to update %s with asset holding create/close: %v", rewardsCreateCloseUpdateErr, addressStr, err)
		}

		// 5. setCreateCloseApp          - set the accounts created apps create/close rounds.
		err = executeForEachCreatable(setCreateCloseApp, address[:], result.app)
		if err != nil {
			return fmt.Errorf("%s: failed to update %s with app create/close: %v", rewardsCreateCloseUpdateErr, addressStr, err)
		}

		// 6. setCreateCloseAppLocal     - (upsert) set the accounts local apps create/close rounds.
		err = executeForEachCreatable(setCreateCloseAppLocal, address[:], result.appLocal)
		if err != nil {
			return fmt.Errorf("%s: failed to update %s with app local create/close: %v", rewardsCreateCloseUpdateErr, addressStr, err)
		}
	}

	// Update checkpoint
	if finalBatch {
		state.NextAccount = nil
		state.NextRound = 0
	} else {
		state.NextAccount = finalAddress[:]
	}
	migrationStateJSON := json.Encode(state)
	_, err = tx.Exec(setMetastateUpsert, migrationMetastateKey, migrationStateJSON)
	if err != nil {
		return fmt.Errorf("%s: failed to update migration checkpoint: %v", rewardsCreateCloseUpdateErr, err)
	}

	// Commit transactions
	err = tx.Commit()
	if err != nil {
		return fmt.Errorf("%s: failed to commit changes: %v", rewardsCreateCloseUpdateErr, err)
	}

	return nil
}

// sqlMigration executes a sql statements as the entire migration.
func sqlMigration(db *IndexerDb, state *MigrationState, sqlLines []string) error {
	thisMigration := state.NextMigration
	tx, err := db.db.Begin()
	if err != nil {
		db.log.WithError(err).Errorf("migration %d tx err", thisMigration)
		return err
	}
	defer tx.Rollback() // ignored if .Commit() first
	for i, cmd := range sqlLines {
		_, err = tx.Exec(cmd)
		if err != nil {
			db.log.WithError(err).Errorf("migration %d sql[%d] err", thisMigration, i)
			return err
		}
	}
	state.NextMigration++
	migrationStateJSON := json.Encode(state)
	_, err = tx.Exec(setMetastateUpsert, migrationMetastateKey, migrationStateJSON)
	if err != nil {
		db.log.WithError(err).Errorf("migration %d meta err", thisMigration)
		return err
	}
	err = tx.Commit()
	if err != nil {
		db.log.WithError(err).Errorf("migration %d commit err", thisMigration)
		return err
	}
	db.log.Printf("migration %d done", thisMigration)
	return nil
}

const txidMigrationErrMsg = "ERROR migrating txns for txid, stopped, will retry on next indexer startup"

type migrationContext struct {
	db      *IndexerDb
	state   *MigrationState
	lastlog time.Time
}
type txidFiuxpMigrationContext migrationContext

// read batches of at least 2 blocks or up to 10000 txns,
// write a temporary table, UPDATE from temporary table into txn.
// repeat until all txns consumed.
func (mtxid *txidFiuxpMigrationContext) asyncTxidFixup() (err error) {
	db := mtxid.db
	state := mtxid.state
	db.log.Println("txid fixup migration starting")
	prevRound := state.NextRound - 1
	txns := db.YieldTxns(context.Background(), prevRound)
	batch := make([]idb.TxnRow, 15000)
	txInBatch := 0
	roundsInBatch := 0
	prevBatchRound := uint64(math.MaxUint64)
	for txr := range txns {
		if txr.Error != nil {
			db.log.WithError(txr.Error).Errorf("ERROR migrating txns for txid rewrite")
			err = txr.Error
			return
		}
		if txr.Round != prevBatchRound {
			if txInBatch > 10000 {
				err = mtxid.putTxidFixupBatch(batch[:txInBatch])
				if err != nil {
					return
				}
				// start next batch
				batch[0] = txr
				txInBatch = 1
				roundsInBatch = 1
				prevBatchRound = txr.Round
				continue
			}
			roundsInBatch++
			prevBatchRound = txr.Round
		}
		batch[txInBatch] = txr
		txInBatch++
		if roundsInBatch > 2 && txInBatch > 10000 {
			// post the first complete rounds
			split := txInBatch - 1
			for batch[split].Round == txr.Round {
				split--
			}
			split++ // now the first txn of the incomplete current round
			err = mtxid.putTxidFixupBatch(batch[:split])
			if err != nil {
				return
			}
			// move incomplete round to next batch
			copy(batch, batch[split:txInBatch])
			txInBatch = txInBatch - split
			roundsInBatch = 1
			prevBatchRound = txr.Round
			continue
		}
	}
	if txInBatch > 0 {
		err = mtxid.putTxidFixupBatch(batch[:txInBatch])
		if err != nil {
			return
		}
	}
	// all done, mark migration state
	state.NextMigration++
	state.NextRound = 0
	migrationStateJSON := string(json.Encode(state))
	err = db.SetMetastate(migrationMetastateKey, migrationStateJSON)
	if err != nil {
		db.log.WithError(err).Errorf("%s, error setting final migration state", txidMigrationErrMsg)
		return
	}
	db.log.Println("txid fixup migration finished")
	return nil
}

type txidFixupRow struct {
	round uint64
	intra int
	txid  string // base32 string
}

func (mtxid *txidFiuxpMigrationContext) putTxidFixupBatch(batch []idb.TxnRow) error {
	db := mtxid.db
	state := mtxid.state
	minRound := batch[0].Round
	maxRound := batch[0].Round
	for _, txr := range batch {
		if txr.Round < minRound {
			minRound = txr.Round
		}
		if txr.Round > maxRound {
			maxRound = txr.Round
		}
	}
	headers, err := mtxid.readHeaders(minRound, maxRound)
	if err != nil {
		return err
	}
	outrows := make([]txidFixupRow, len(batch))
	for i, txr := range batch {
		block := headers[txr.Round]
		proto, err := types.Protocol(string(block.CurrentProtocol))
		if err != nil {
			db.log.WithError(err).Errorf("%s, proto", txidMigrationErrMsg)
			return err
		}
		var stxn types.SignedTxnInBlock
		err = msgpack.Decode(txr.TxnBytes, &stxn)
		if err != nil {
			db.log.WithError(err).Errorf("%s, txnb msgpack err", txidMigrationErrMsg)
			return err
		}
		if stxn.HasGenesisID {
			stxn.Txn.GenesisID = block.GenesisID
		}
		if stxn.HasGenesisHash || proto.RequireGenesisHash {
			stxn.Txn.GenesisHash = block.GenesisHash
		}
		outrows[i].round = txr.Round
		outrows[i].intra = txr.Intra
		outrows[i].txid = crypto.TransactionIDString(stxn.Txn)
	}

	// do a transaction to update a batch
	tx, err := db.db.Begin()
	if err != nil {
		db.log.WithError(err).Errorf("%s, batch tx err", txidMigrationErrMsg)
		return err
	}
	defer tx.Rollback() // ignored if .Commit() first
	// Check that migration state in db is still what we think it is
	txstate, err := db.getMigrationState()
	if err != nil {
		db.log.WithError(err).Errorf("%s, get m state err", txidMigrationErrMsg)
		return err
	} else if state == nil {
		// no previous state, ok
	} else {
		// Check that we're beyond the rewards migration task
		if state.NextMigration != txstate.NextMigration || state.NextRound != txstate.NextRound {
			db.log.Printf("%s, migration state changed when we weren't looking: %v -> %v", txidMigrationErrMsg, state, txstate)
		}
	}

	// _sometimes_ the temp table exists from the previous cycle.
	// So, 'create if not exists' and truncate.
	_, err = tx.Exec(`CREATE TEMP TABLE IF NOT EXISTS txid_fix_batch (round bigint NOT NULL, intra smallint NOT NULL, txid bytea NOT NULL, PRIMARY KEY ( round, intra ))`)
	if err != nil {
		db.log.WithError(err).Errorf("%s, create temp err", txidMigrationErrMsg)
		return err
	}
	_, err = tx.Exec(`TRUNCATE TABLE txid_fix_batch`)
	if err != nil {
		db.log.WithError(err).Errorf("%s, truncate temp err", txidMigrationErrMsg)
		return err
	}
	batchadd, err := tx.Prepare(`COPY txid_fix_batch (round, intra, txid) FROM STDIN`)
	if err != nil {
		db.log.WithError(err).Errorf("%s, temp prepare err", txidMigrationErrMsg)
		return err
	}
	defer batchadd.Close()
	for _, tr := range outrows {
		_, err = batchadd.Exec(tr.round, tr.intra, tr.txid)
		if err != nil {
			db.log.WithError(err).Errorf("%s, temp row err", txidMigrationErrMsg)
			return err
		}
	}
	_, err = batchadd.Exec()
	if err != nil {
		db.log.WithError(err).Errorf("%s, temp empty row err", txidMigrationErrMsg)
		return err
	}
	err = batchadd.Close()
	if err != nil {
		db.log.WithError(err).Errorf("%s, temp add close err", txidMigrationErrMsg)
		return err
	}

	_, err = tx.Exec(`UPDATE txn SET txid = x.txid FROM txid_fix_batch x WHERE txn.round = x.round AND txn.intra = x.intra`)
	if err != nil {
		db.log.WithError(err).Errorf("%s, update err", txidMigrationErrMsg)
		return err
	}
	txstate.NextRound = int64(maxRound + 1)
	migrationStateJSON := json.Encode(txstate)
	_, err = tx.Exec(setMetastateUpsert, migrationMetastateKey, migrationStateJSON)
	if err != nil {
		db.log.WithError(err).Errorf("%s, set metastate err", txidMigrationErrMsg)
		return err
	}
	err = tx.Commit()
	if err != nil {
		db.log.WithError(err).Errorf("%s, batch commit err", txidMigrationErrMsg)
		return err
	}
	mtxid.state = txstate
	_, err = db.db.Exec(`DROP TABLE IF EXISTS txid_fix_batch`)
	if err != nil {
		db.log.WithError(err).Errorf("warning txid migration, drop temp err")
		// we don't actually care; psql should garbage collect the temp table eventually
	}
	now := time.Now()
	dt := now.Sub(mtxid.lastlog)
	if dt > 5*time.Second {
		mtxid.lastlog = now
		db.log.Printf("txid fixup migration through %d", maxRound)
	}
	return nil
}

func (mtxid *txidFiuxpMigrationContext) readHeaders(minRound, maxRound uint64) (map[uint64]types.Block, error) {
	db := mtxid.db
	return readHeaders(db, minRound, maxRound)
}

func readHeaders(db *IndexerDb, minRound, maxRound uint64) (map[uint64]types.Block, error) {
	rows, err := db.db.Query(`SELECT round, header FROM block_header WHERE round >= $1 AND round <= $2`, minRound, maxRound)
	if err != nil {
		db.log.WithError(err).Errorf("%s, header err", txidMigrationErrMsg)
		return nil, err
	}
	defer rows.Close()
	headers := make(map[uint64]types.Block)
	for rows.Next() {
		var round int64
		var headerjson []byte
		err = rows.Scan(&round, &headerjson)
		if err != nil {
			db.log.WithError(err).Errorf("%s, header row err", txidMigrationErrMsg)
			return nil, err
		}
		var tblock types.Block
		json.Decode(headerjson, &tblock)
		headers[uint64(round)] = tblock
	}
	return headers, nil
}

// Record round at which behavior changed for encoding txn.txn JSON.
// A future migration should go back and apply new encoding to prior txn rows then delete this row in metastate.
func m4MarkTxnJSONSplit(db *IndexerDb, state *MigrationState) error {
	sqlLines := []string{
		`INSERT INTO metastate (k,v) SELECT 'm4MarkTxnJSONSplit', m.v FROM metastate m WHERE m.k = 'state'`,
	}
	return sqlMigration(db, state, sqlLines)
}

func m7StaleClosedAccounts(db *IndexerDb, state *MigrationState) error {
	sqlLines := []string{
		// remove stale data from closed accounts
		`UPDATE account SET account_data = NULL WHERE microalgos = 0`,
		// don't leave empty arrays around
		`UPDATE app SET params = app.params - 'gs'  WHERE app.params ->> 'gs' = '[]'`,
		`UPDATE account_app SET localstate = account_app.localstate - 'tkv' WHERE account_app.localstate ->> 'tkv' = '[]'`,
	}
	return sqlMigration(db, state, sqlLines)
}

var jsonFixupTxnQuery string

func init() {
	jsonFixupTxnQuery = fmt.Sprintf(`SELECT t.round, t.intra, t.txnbytes, t.txn FROM txn t WHERE t.round > $1 AND t.round <= $2 ORDER BY round, intra LIMIT %d`, txnQueryBatchSize)
}

type jsonFixupTxnRow struct {
	Round    uint64
	Intra    int
	TxnBytes []byte
	Json     []byte

	Error error
}

func (db *IndexerDb) yieldJsonFixupTxnsThread(ctx context.Context, rows *sql.Rows, lastRound int64, results chan<- jsonFixupTxnRow) {
	keepGoing := true
	for keepGoing {
		keepGoing = false
		rounds := make([]uint64, txnQueryBatchSize)
		intras := make([]int, txnQueryBatchSize)
		txnbytess := make([][]byte, txnQueryBatchSize)
		txnjsons := make([][]byte, txnQueryBatchSize)
		pos := 0
		// read from db
		for rows.Next() {
			var round uint64
			var intra int
			var txnbytes []byte
			var txnjson []byte
			err := rows.Scan(&round, &intra, &txnbytes, &txnjson)
			if err != nil {
				var row jsonFixupTxnRow
				row.Error = err
				results <- row
				rows.Close()
				close(results)
				return
			}

			rounds[pos] = round
			intras[pos] = intra
			txnbytess[pos] = txnbytes
			txnjsons[pos] = txnjson
			pos++

			keepGoing = true
		}
		rows.Close()
		if pos == 0 {
			break
		}
		if pos == txnQueryBatchSize {
			// figure out last whole round we got
			lastpos := pos - 1
			lastround := rounds[lastpos]
			lastpos--
			for lastpos >= 0 && rounds[lastpos] == lastround {
				lastpos--
			}
			if lastpos == 0 {
				panic("unwound whole fetch!")
			}
			pos = lastpos + 1
		}
		// yield to chan
		for i := 0; i < pos; i++ {
			var row jsonFixupTxnRow
			row.Round = rounds[i]
			row.Intra = intras[i]
			row.TxnBytes = txnbytess[i]
			row.Json = txnjsons[i]
			select {
			case <-ctx.Done():
				close(results)
				return
			case results <- row:
			}
		}
		if keepGoing {
			var err error
			prevRound := rounds[pos-1]
			rows, err = db.db.QueryContext(ctx, jsonFixupTxnQuery, prevRound, lastRound)
			if err != nil {
				results <- jsonFixupTxnRow{Error: err}
				break
			}
		}
	}
	close(results)
}

const m8ErrPrefix = "m8 txn json fixup"

// read batches of at least 2 blocks or up to 10000 txns,
// write a temporary table, UPDATE from temporary table into txn.
// repeat until all txns consumed.
func m8TxnJsonEncoding(db *IndexerDb, state *MigrationState) (err error) {
	db.log.Infof("txn json fixup migration starting")
	row := db.db.QueryRow(`SELECT (v -> 'account_round')::bigint FROM metastate WHERE k = 'm6MarkTxnJSONSplit'`)
	var lastRound int64
	err = row.Scan(&lastRound)
	if err == sql.ErrNoRows {
		// Indexer may be new after m6, marking it as done without running it, so we don't need to do anything here.
		state.NextMigration++
		migrationStateJSON := json.Encode(state)
		_, err = db.db.Exec(setMetastateUpsert, migrationMetastateKey, migrationStateJSON)
		if err != nil {
			db.log.WithError(err).Errorf("%s, meta err", m8ErrPrefix)
		}
		return err
	} else if err != nil {
		db.log.WithError(err).Errorf("%s, getting m6MarkTxnJSONSplit", m8ErrPrefix)
		return err
	}

	prevRound := state.NextRound - 1
	ctx, cf := context.WithCancel(context.Background())
	defer cf()
	rows, err := db.db.QueryContext(ctx, jsonFixupTxnQuery, prevRound, lastRound)
	if err != nil {
		db.log.WithError(err).Errorf("%s, getting txns", m8ErrPrefix)
	}
	txns := make(chan jsonFixupTxnRow, 10)
	go db.yieldJsonFixupTxnsThread(ctx, rows, lastRound, txns)
	batch := make([]jsonFixupTxnRow, 15000)
	txInBatch := 0
	roundsInBatch := 0
	prevBatchRound := uint64(math.MaxUint64)
	for txr := range txns {
		if txr.Error != nil {
			db.log.WithError(txr.Error).Errorf("%s, reading txns", m8ErrPrefix)
			err = txr.Error
			return
		}
		if txr.Round != prevBatchRound {
			if txInBatch > 10000 {
				err = putTxnJsonBatch(db, state, batch[:txInBatch])
				if err != nil {
					return
				}
				// start next batch
				batch[0] = txr
				txInBatch = 1
				roundsInBatch = 1
				prevBatchRound = txr.Round
				continue
			}
			roundsInBatch++
			prevBatchRound = txr.Round
		}
		batch[txInBatch] = txr
		txInBatch++
		if roundsInBatch > 2 && txInBatch > 10000 {
			// post the first complete rounds
			split := txInBatch - 1
			for batch[split].Round == txr.Round {
				split--
			}
			split++ // now the first txn of the incomplete current round
			err = putTxnJsonBatch(db, state, batch[:split])
			if err != nil {
				return
			}
			// move incomplete round to next batch
			copy(batch, batch[split:txInBatch])
			txInBatch = txInBatch - split
			roundsInBatch = 1
			prevBatchRound = txr.Round
			continue
		}
	}
	if txInBatch > 0 {
		err = putTxnJsonBatch(db, state, batch[:txInBatch])
		if err != nil {
			return
		}
	}
	// all done, mark migration state
	state.NextMigration++
	state.NextRound = 0
	migrationStateJSON := string(json.Encode(state))
	err = db.SetMetastate(migrationMetastateKey, migrationStateJSON)
	if err != nil {
		db.log.WithError(err).Errorf("%s, error setting final migration state", m8ErrPrefix)
		return
	}
	db.log.Println("txn json fixup migration finished")
	return nil
}

type jsonFixupUpdateRow struct {
	round   uint64
	intra   int
	txnJson []byte
}

func putTxnJsonBatch(db *IndexerDb, state *MigrationState, batch []jsonFixupTxnRow) error {
	minRound := batch[0].Round
	maxRound := batch[0].Round
	for _, txr := range batch {
		if txr.Round < minRound {
			minRound = txr.Round
		}
		if txr.Round > maxRound {
			maxRound = txr.Round
		}
	}
	headers, err := readHeaders(db, minRound, maxRound)
	if err != nil {
		return err
	}
	outrows := make([]jsonFixupUpdateRow, len(batch))
	pos := 0
	for _, txr := range batch {
		block := headers[txr.Round]
		proto, err := types.Protocol(string(block.CurrentProtocol))
		if err != nil {
			db.log.WithError(err).Errorf("%s, proto", m8ErrPrefix)
			return err
		}
		var stxn types.SignedTxnInBlock
		err = msgpack.Decode(txr.TxnBytes, &stxn)
		if err != nil {
			db.log.WithError(err).Errorf("%s, txnb msgpack err", m8ErrPrefix)
			return err
		}
		if stxn.HasGenesisID {
			stxn.Txn.GenesisID = block.GenesisID
		}
		if stxn.HasGenesisHash || proto.RequireGenesisHash {
			stxn.Txn.GenesisHash = block.GenesisHash
		}
		js := stxnToJSON(stxn.SignedTxnWithAD)
		if !bytes.Equal(js, txr.Json) {
			outrows[pos].round = txr.Round
			outrows[pos].intra = txr.Intra
			outrows[pos].txnJson = js
			pos++
		}
	}

	// do a transaction to update a batch
	tx, err := db.db.Begin()
	if err != nil {
		db.log.WithError(err).Errorf("%s, batch tx err", m8ErrPrefix)
		return err
	}
	defer tx.Rollback() // ignored if .Commit() first
	// Check that migration state in db is still what we think it is
	txstate, err := db.getMigrationState()
	if err != nil {
		db.log.WithError(err).Errorf("%s, get m state err", m8ErrPrefix)
		return err
	} else if state == nil {
		// no previous state, ok
	} else {
		if state.NextMigration != txstate.NextMigration || state.NextRound != txstate.NextRound {
			return fmt.Errorf("%s, migration state changed when we weren't looking: %v -> %v", m8ErrPrefix, state, txstate)
		}
	}

	// _sometimes_ the temp table exists from the previous cycle.
	// So, 'create if not exists' and truncate.
	_, err = tx.Exec(`CREATE TEMP TABLE IF NOT EXISTS txjson_fix_batch (round bigint NOT NULL, intra smallint NOT NULL, txn jsonb NOT NULL, PRIMARY KEY ( round, intra ))`)
	if err != nil {
		db.log.WithError(err).Errorf("%s, create temp err", m8ErrPrefix)
		return err
	}
	_, err = tx.Exec(`TRUNCATE TABLE txjson_fix_batch`)
	if err != nil {
		db.log.WithError(err).Errorf("%s, truncate temp err", m8ErrPrefix)
		return err
	}
	batchadd, err := tx.Prepare(`COPY txjson_fix_batch (round, intra, txn) FROM STDIN`)
	if err != nil {
		db.log.WithError(err).Errorf("%s, temp prepare err", m8ErrPrefix)
		return err
	}
	defer batchadd.Close()
	for _, tr := range outrows {
		_, err = batchadd.Exec(tr.round, tr.intra, tr.txnJson)
		if err != nil {
			db.log.WithError(err).Errorf("%s, temp row err", m8ErrPrefix)
			return err
		}
	}
	_, err = batchadd.Exec()
	if err != nil {
		db.log.WithError(err).Errorf("%s, temp empty row err", m8ErrPrefix)
		return err
	}
	err = batchadd.Close()
	if err != nil {
		db.log.WithError(err).Errorf("%s, temp add close err", m8ErrPrefix)
		return err
	}

	_, err = tx.Exec(`UPDATE txn SET txn = x.txn FROM txjson_fix_batch x WHERE txn.round = x.round AND txn.intra = x.intra`)
	if err != nil {
		db.log.WithError(err).Errorf("%s, update err", m8ErrPrefix)
		return err
	}
	txstate.NextRound = int64(maxRound + 1)
	migrationStateJSON := json.Encode(txstate)
	_, err = tx.Exec(setMetastateUpsert, migrationMetastateKey, migrationStateJSON)
	if err != nil {
		db.log.WithError(err).Errorf("%s, set metastate err", m8ErrPrefix)
		return err
	}
	err = tx.Commit()
	if err != nil {
		db.log.WithError(err).Errorf("%s, batch commit err", m8ErrPrefix)
		return err
	}
	_, err = db.db.Exec(`DROP TABLE IF EXISTS txjson_fix_batch`)
	if err != nil {
		db.log.WithError(err).Errorf("%s, warning, drop temp err")
		// we don't actually care; psql should garbage collect the temp table eventually
	}
	return nil
}<|MERGE_RESOLUTION|>--- conflicted
+++ resolved
@@ -34,19 +34,15 @@
 		{m1fixupBlockTime, true, "Adjust block time to UTC timezone."},
 		{m2apps, true, "Update DB Schema for Algorand application support."},
 		{m3acfgFix, false, "Recompute asset configurations with corrected merge function."},
-<<<<<<< HEAD
 
 		// Migrations for 2.3.1 release
 		{m4MarkTxnJSONSplit, true, "record round at which txn json recording changes, for future migration to fixup prior records"},
 		{m5RewardsAndDatesPart1, true, "Update DB Schema for cumulative account reward support and creation dates."},
 		{m6RewardsAndDatesPart2, false, "Compute cumulative account rewards for all accounts."},
-=======
-		{m4RewardsAndDatesPart1, true, "Update DB Schema for cumulative account reward support and creation dates."},
-		{m5RewardsAndDatesPart2, false, "Compute cumulative account rewards for all accounts."},
-		{m6MarkTxnJSONSplit, false, "record round at which txn json recording changes, for future migration to fixup prior records"},
+
+		// Migrations for 2.3.2 release
 		{m7StaleClosedAccounts, false, "clear some stale data from closed accounts"},
 		{m8TxnJsonEncoding, false, "some txn JSON encodings need app keys base64 encoded"},
->>>>>>> b436f50b
 	}
 
 	// Verify ensure the constant is pointing to the right index
