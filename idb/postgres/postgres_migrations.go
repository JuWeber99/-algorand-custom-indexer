--- conflicted
+++ resolved
@@ -40,11 +40,7 @@
 		{m5RewardsAndDatesPart1, true, "Update DB Schema for cumulative account reward support and creation dates."},
 		{m6RewardsAndDatesPart2, false, "Compute cumulative account rewards for all accounts."},
 
-<<<<<<< HEAD
-		// Migrations for future release (TODO, note which release)
-=======
 		// Migrations for 2.3.2 release
->>>>>>> 9c81b3fa
 		{m7StaleClosedAccounts, false, "clear some stale data from closed accounts"},
 		{m8TxnJsonEncoding, false, "some txn JSON encodings need app keys base64 encoded"},
 	}
